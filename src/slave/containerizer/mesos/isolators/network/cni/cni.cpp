--- conflicted
+++ resolved
@@ -2000,13 +2000,8 @@
 
     if (spawn != 0) {
         cerr << "Failed to bring up the loopback interface in the new "
-<<<<<<< HEAD
              << "network namespace of pid " << flags.pid.get()
              << ": " << (spawn < 0 ? "failed to fork process" : WSTRINGIFY(spawn)) << endl;
-=======
-            << "network namespace of pid " << flags.pid.get()
-            << ": " << (spawn < 0 ? "failed to fork process" : WSTRINGIFY(spawn)) << endl;
->>>>>>> be79049a
         return EXIT_FAILURE;
     }
   }
